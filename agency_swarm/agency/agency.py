import inspect
import json
import os
import uuid
from enum import Enum
from typing import List, TypedDict, Callable, Any, Dict, Literal

from pydantic import Field, field_validator
from rich.console import Console

from agency_swarm.agents import Agent
from agency_swarm.threads import Thread
from agency_swarm.tools import BaseTool
from agency_swarm.user import User

console = Console()


class SettingsCallbacks(TypedDict):
    load: Callable[[], List[Dict]]
    save: Callable[[List[Dict]], Any]


class ThreadsCallbacks(TypedDict):
    load: Callable[[], Dict]
    save: Callable[[Dict], Any]


class Agency:
    ThreadType = Thread
    send_message_tool_description = """Use this tool to facilitate direct, synchronous communication between specialized agents within your agency. When you send a message using this tool, you receive a response exclusively from the designated recipient agent. To continue the dialogue, invoke this tool again with the desired recipient agent and your follow-up message. Remember, communication here is synchronous; the recipient agent won't perform any tasks post-response. You are responsible for relaying the recipient agent's responses back to the user, as the user does not have direct access to these replies. Keep engaging with the tool for continuous interaction until the task is fully resolved."""
    send_message_tool_description_async = """Use this tool for asynchronous communication with other agents within your agency. Initiate tasks by messaging, and check status and responses later with the 'GetResponse' tool. Relay responses to the user, who instructs on status checks. Continue until task completion."""

    def __init__(self,
                 agency_chart: List,
                 shared_instructions: str = "",
                 shared_files: List = None,
                 async_mode: Literal['threading'] = None,
                 settings_path: str = "./settings.json",
                 settings_callbacks: SettingsCallbacks = None,
                 threads_callbacks: ThreadsCallbacks = None):
        """
        Initializes the Agency object, setting up agents, threads, and core functionalities.

        Parameters:
            agency_chart: The structure defining the hierarchy and interaction of agents within the agency.
            shared_instructions (str, optional): A path to a file containing shared instructions for all agents. Defaults to an empty string.
            shared_files (list, optional): A list of folder paths with files containing shared resources for all agents. Defaults to an empty list.
            async_mode (str, optional): The mode for asynchronous message processing. Defaults to None.
            settings_path (str, optional): The path to the settings file for the agency. Must be json. If file does not exist, it will be created. Defaults to None.
            settings_callbacks (SettingsCallbacks, optional): A dictionary containing functions to load and save settings for the agency. The keys must be "load" and "save". Both values must be defined. Defaults to None.
            threads_callbacks (ThreadsCallbacks, optional): A dictionary containing functions to load and save threads for the agency. The keys must be "load" and "save". Both values must be defined. Defaults to None.

        This constructor initializes various components of the Agency, including CEO, agents, threads, and user interactions. It parses the agency chart to set up the organizational structure and initializes the messaging tools, agents, and threads necessary for the operation of the agency. Additionally, it prepares a main thread for user interactions.
        """
        self.async_mode = async_mode
        if self.async_mode == "threading":
            from agency_swarm.threads.thread_async import ThreadAsync
            self.ThreadType = ThreadAsync

        self.ceo = None
        self.agents = []
        self.agents_and_threads = {}
        self.shared_files = shared_files if shared_files else []
        self.settings_path = settings_path
        self.settings_callbacks = settings_callbacks
        self.threads_callbacks = threads_callbacks

        if os.path.isfile(os.path.join(self.get_class_folder_path(), shared_instructions)):
            self._read_instructions(os.path.join(self.get_class_folder_path(), shared_instructions))
        elif os.path.isfile(shared_instructions):
            self._read_instructions(shared_instructions)
        else:
            self.shared_instructions = shared_instructions

        self._parse_agency_chart(agency_chart)
        self._create_special_tools()
        self._init_agents()
        self._init_threads()

        self.user = User()
        self.main_thread = Thread(self.user, self.ceo)

    def get_completion(self, message: str, message_files=None, yield_messages=True):
        """
        Retrieves the completion for a given message from the main thread.

        Parameters:
            message (str): The message for which completion is to be retrieved.
            message_files (list, optional): A list of file ids to be sent as attachments with the message. Defaults to None.
            yield_messages (bool, optional): Flag to determine if intermediate messages should be yielded. Defaults to True.

        Returns:
            Generator or final response: Depending on the 'yield_messages' flag, this method returns either a generator yielding intermediate messages or the final response from the main thread.
        """
        gen = self.main_thread.get_completion(message=message, message_files=message_files,
                                              yield_messages=yield_messages)

        if not yield_messages:
            while True:
                try:
                    next(gen)
                except StopIteration as e:
                    return e.value

        return gen

    def demo_gradio(self, height=600, dark_mode=True, share=False):
        """
        Launches a Gradio-based demo interface for the agency chatbot.

        Parameters:
<<<<<<< HEAD
            height (int, optional): The height of the chatbot widget in the Gradio interface. Default is 600.
            dark_mode (bool, optional): Flag to determine if the interface should be displayed in dark mode. Default is True.

=======
        height (int, optional): The height of the chatbot widget in the Gradio interface. Default is 600.
        dark_mode (bool, optional): Flag to determine if the interface should be displayed in dark mode. Default is True.
        share (bool, optional): Flag to determine if the interface should be shared publicly. Default is False.
>>>>>>> 547a9e8a
        This method sets up and runs a Gradio interface, allowing users to interact with the agency's chatbot. It includes a text input for the user's messages and a chatbot interface for displaying the conversation. The method handles user input and chatbot responses, updating the interface dynamically.
        """
        try:
            import gradio as gr
        except ImportError:
            raise Exception("Please install gradio: pip install gradio")

        js = """function () {
          gradioURL = window.location.href
          if (!gradioURL.endsWith('?__theme={theme}')) {
            window.location.replace(gradioURL + '?__theme={theme}');
          }
        }"""

        if dark_mode:
            js = js.replace("{theme}", "dark")
        else:
            js = js.replace("{theme}", "light")

        with gr.Blocks(js=js) as demo:
            chatbot = gr.Chatbot(height=height)
            msg = gr.Textbox()

            def user(user_message, history):
                # Append the user message with a placeholder for bot response
                user_message = "👤 User: " + user_message.strip()
                return "", history + [[user_message, None]]

            def bot(history):
                # Replace this with your actual chatbot logic
                gen = self.get_completion(message=history[-1][0])

                try:
                    # Yield each message from the generator
                    for bot_message in gen:
                        if bot_message.sender_name.lower() == "user":
                            continue

                        message = bot_message.get_sender_emoji() + " " + bot_message.get_formatted_content()

                        history.append((None, message))
                        yield history
                except StopIteration:
                    # Handle the end of the conversation if necessary
                    pass

            # Chain the events
            msg.submit(user, [msg, chatbot], [msg, chatbot], queue=False).then(
                bot, chatbot, chatbot
            )

            # Enable queuing for streaming intermediate outputs
            demo.queue()

        # Launch the demo
        demo.launch(share=share)
        return demo

    def run_demo(self):
        """
        Runs a demonstration of the agency's capabilities in an interactive command line interface.

        This function continuously prompts the user for input and displays responses from the agency's main thread. It leverages the generator pattern for asynchronous message processing.

        Output:
            Outputs the responses from the agency's main thread to the command line.
        """
        while True:
            console.rule()
            text = input("USER: ")

            try:
                gen = self.main_thread.get_completion(message=text)
                while True:
                    message = next(gen)
                    message.cprint()
            except StopIteration as e:
                pass

    def get_customgpt_schema(self, url: str):
        """Returns the OpenAPI schema for the agency from the CEO agent, that you can use to integrate with custom gpts.

        Parameters:
            url (str): Your server url where the api will be hosted.
        """

        return self.ceo.get_openapi_schema(url)

    def plot_agency_chart(self):
        pass

    def _init_agents(self):
        """
        Initializes all agents in the agency with unique IDs, shared instructions, and OpenAI models.

        This method iterates through each agent in the agency, assigns a unique ID, adds shared instructions, and initializes the OpenAI models for each agent.

        There are no input parameters.

        There are no output parameters as this method is used for internal initialization purposes within the Agency class.
        """
        if self.settings_callbacks:
            loaded_settings = self.settings_callbacks["load"]()
            with open(self.settings_path, 'w') as f:
                json.dump(loaded_settings, f, indent=4)

        for agent in self.agents:
            if "temp_id" in agent.id:
                agent.id = None

            agent.add_shared_instructions(self.shared_instructions)
            agent.settings_path = self.settings_path

            if self.shared_files:
                if isinstance(agent.files_folder, str):
                    agent.files_folder = [agent.files_folder]
                    agent.files_folder += self.shared_files
                elif isinstance(agent.files_folder, list):
                    agent.files_folder += self.shared_files

            agent.init_oai()

        if self.settings_callbacks:
            with open(self.agents[0].get_settings_path(), 'r') as f:
                settings = f.read()
            settings = json.loads(settings)
            self.settings_callbacks["save"](settings)

    def _init_threads(self):
        """
        Initializes threads for communication between agents within the agency.

        This method creates Thread objects for each pair of interacting agents as defined in the agents_and_threads attribute of the Agency. Each thread facilitates communication and task execution between an agent and its designated recipient agent.

        No input parameters.

        Output Parameters:
            This method does not return any value but updates the agents_and_threads attribute with initialized Thread objects.
        """
        # load thread ids
        loaded_thread_ids = {}
        if self.threads_callbacks:
            loaded_thread_ids = self.threads_callbacks["load"]()

        for agent_name, threads in self.agents_and_threads.items():
            for other_agent, items in threads.items():
                self.agents_and_threads[agent_name][other_agent] = self.ThreadType(
                    self.get_agent_by_name(items["agent"]),
                    self.get_agent_by_name(
                        items["recipient_agent"]))

                if agent_name in loaded_thread_ids and other_agent in loaded_thread_ids[agent_name]:
                    self.agents_and_threads[agent_name][other_agent].id = loaded_thread_ids[agent_name][other_agent]
                elif self.threads_callbacks:
                    self.agents_and_threads[agent_name][other_agent].init_thread()

        # save thread ids
        if self.threads_callbacks:
            loaded_thread_ids = {}
            for agent_name, threads in self.agents_and_threads.items():
                loaded_thread_ids[agent_name] = {}
                for other_agent, thread in threads.items():
                    loaded_thread_ids[agent_name][other_agent] = thread.id

            self.threads_callbacks["save"](loaded_thread_ids)

    def _parse_agency_chart(self, agency_chart):
        """
        Parses the provided agency chart to initialize and organize agents within the agency.

        Parameters:
            agency_chart: A structure representing the hierarchical organization of agents within the agency.
                    It can contain Agent objects and lists of Agent objects.

        This method iterates through each node in the agency chart. If a node is an Agent, it is set as the CEO if not already assigned.
        If a node is a list, it iterates through the agents in the list, adding them to the agency and establishing communication
        threads between them. It raises an exception if the agency chart is invalid or if multiple CEOs are defined.
        """
        for node in agency_chart:
            if isinstance(node, Agent):
                if self.ceo:
                    raise Exception("Only 1 ceo is supported for now.")
                self.ceo = node
                self._add_agent(self.ceo)

            elif isinstance(node, list):
                for i, agent in enumerate(node):
                    if not isinstance(agent, Agent):
                        raise Exception("Invalid agency chart.")

                    index = self._add_agent(agent)

                    if i == len(node) - 1:
                        continue

                    if agent.name not in self.agents_and_threads.keys():
                        self.agents_and_threads[agent.name] = {}

                    for other_agent in node:
                        if other_agent.name == agent.name:
                            continue
                        if other_agent.name not in self.agents_and_threads[agent.name].keys():
                            self.agents_and_threads[agent.name][other_agent.name] = {
                                "agent": agent.name,
                                "recipient_agent": other_agent.name,
                            }

            else:
                raise Exception("Invalid agency chart.")

    def _add_agent(self, agent):
        """
        Adds an agent to the agency, assigning a temporary ID if necessary.

        Parameters:
            agent (Agent): The agent to be added to the agency.

        Returns:
            int: The index of the added agent within the agency's agents list.

        This method adds an agent to the agency's list of agents. If the agent does not have an ID, it assigns a temporary unique ID. It checks for uniqueness of the agent's name before addition. The method returns the index of the agent in the agency's agents list, which is used for referencing the agent within the agency.
        """
        if not agent.id:
            # assign temp id
            agent.id = "temp_id_" + str(uuid.uuid4())
        if agent.id not in self.get_agent_ids():
            if agent.name in self.get_agent_names():
                raise Exception("Agent names must be unique.")
            self.agents.append(agent)
            return len(self.agents) - 1
        else:
            return self.get_agent_ids().index(agent.id)

    def _read_instructions(self, path):
        """
        Reads shared instructions from a specified file and stores them in the agency.

        Parameters:
            path (str): The file path from which to read the shared instructions.

        This method opens the file located at the given path, reads its contents, and stores these contents in the 'shared_instructions' attribute of the agency. This is used to provide common guidelines or instructions to all agents within the agency.
        """
        path = path
        with open(path, 'r') as f:
            self.shared_instructions = f.read()

    def _create_special_tools(self):
        """
        Creates and assigns 'SendMessage' tools to each agent based on the agency's structure.

        This method iterates through the agents and threads in the agency, creating SendMessage tools for each agent. These tools enable agents to send messages to other agents as defined in the agency's structure. The SendMessage tools are tailored to the specific recipient agents that each agent can communicate with.

        No input parameters.

        No output parameters; this method modifies the agents' toolset internally.
        """
        for agent_name, threads in self.agents_and_threads.items():
            recipient_names = list(threads.keys())
            recipient_agents = self.get_agents_by_names(recipient_names)
            agent = self.get_agent_by_name(agent_name)
            agent.add_tool(self._create_send_message_tool(agent, recipient_agents))
            if self.async_mode:
                agent.add_tool(self._create_get_response_tool(agent, recipient_agents))

    def _create_send_message_tool(self, agent: Agent, recipient_agents: List[Agent]):
        """
        Creates a SendMessage tool to enable an agent to send messages to specified recipient agents.


        Parameters:
            agent (Agent): The agent who will be sending messages.
            recipient_agents (List[Agent]): A list of recipient agents who can receive messages.

        Returns:
            SendMessage: A SendMessage tool class that is dynamically created and configured for the given agent and its recipient agents. This tool allows the agent to send messages to the specified recipients, facilitating inter-agent communication within the agency.
        """
        recipient_names = [agent.name for agent in recipient_agents]
        recipients = Enum("recipient", {name: name for name in recipient_names})

        agent_descriptions = ""
        for recipient_agent in recipient_agents:
            if not recipient_agent.description:
                continue
            agent_descriptions += recipient_agent.name + ": "
            agent_descriptions += recipient_agent.description + "\n"

        outer_self = self

        class SendMessage(BaseTool):
            instructions: str = Field(...,
                                      description="Please repeat your instructions step-by-step, including both completed "
                                                  "and the following next steps that you need to perfrom. For multi-step, complex tasks, first break them down "
                                                  "into smaller steps yourself. Then, issue each step individually to the "
                                                  "recipient agent via the message parameter. Each identified step should be "
                                                  "sent in separate message.")
            recipient: recipients = Field(..., description=agent_descriptions)
            message: str = Field(...,
                                 description="Specify the task required for the recipient agent to complete. Focus on "
                                             "clarifying what the task entails, rather than providing exact "
                                             "instructions.")
            message_files: List[str] = Field(default=None,
                                             description="A list of file ids to be sent as attachments to this message. Only use this if you have the file id that starts with 'file-'.",
                                             examples=["file-1234", "file-5678"])
            caller_agent_name: str = Field(default=agent.name,
                                           description="The agent calling this tool. Defaults to your name. Do not change it.")

            @field_validator('recipient')
            def check_recipient(cls, value):
                if value.value not in recipient_names:
                    raise ValueError(f"Recipient {value} is not valid. Valid recipients are: {recipient_names}")
                return value

            @field_validator('caller_agent_name')
            def check_caller_agent_name(cls, value):
                if value != agent.name:
                    raise ValueError(f"Caller agent name must be {agent.name}.")
                return value

            def run(self):
                thread = outer_self.agents_and_threads[self.caller_agent_name][self.recipient.value]

                if not outer_self.async_mode:
                    gen = thread.get_completion(message=self.message, message_files=self.message_files)
                    try:
                        while True:
                            yield next(gen)
                    except StopIteration as e:
                        message = e.value
                else:
                    message = thread.get_completion_async(message=self.message, message_files=self.message_files)

                return message or ""

        SendMessage.caller_agent = agent
        if self.async_mode:
            SendMessage.__doc__ = self.send_message_tool_description_async
        else:
            SendMessage.__doc__ = self.send_message_tool_description

        return SendMessage

    def _create_get_response_tool(self, agent: Agent, recipient_agents: List[Agent]):
        """
        Creates a CheckStatus tool to enable an agent to check the status of a task with a specified recipient agent.
        """
        recipient_names = [agent.name for agent in recipient_agents]
        recipients = Enum("recipient", {name: name for name in recipient_names})

        outer_self = self

        class GetResponse(BaseTool):
            """This tool allows you to check the status of a task or get a response from a specified recipient agent, if the task has been completed. You must always use 'SendMessage' tool with the designated agent first."""
            recipient: recipients = Field(...,
                                          description=f"Recipient agent that you want to check the status of. Valid recipients are: {recipient_names}")
            caller_agent_name: str = Field(default=agent.name,
                                           description="The agent calling this tool. Defaults to your name. Do not change it.")

            @field_validator('recipient')
            def check_recipient(cls, value):
                if value.value not in recipient_names:
                    raise ValueError(f"Recipient {value} is not valid. Valid recipients are: {recipient_names}")
                return value

            @field_validator('caller_agent_name')
            def check_caller_agent_name(cls, value):
                if value != agent.name:
                    raise ValueError(f"Caller agent name must be {agent.name}.")
                return value

            def run(self):
                thread = outer_self.agents_and_threads[self.caller_agent_name][self.recipient.value]

                return thread.check_status()

        GetResponse.caller_agent = agent

        return GetResponse

    def get_agent_by_name(self, agent_name):
        """
        Retrieves an agent from the agency based on the agent's name.

        Parameters:
            agent_name (str): The name of the agent to be retrieved.

        Returns:
            Agent: The agent object with the specified name.

        Raises:
            Exception: If no agent with the given name is found in the agency.
        """
        for agent in self.agents:
            if agent.name == agent_name:
                return agent
        raise Exception(f"Agent {agent_name} not found.")

    def get_agents_by_names(self, agent_names):
        """
        Retrieves a list of agent objects based on their names.

        Parameters:
            agent_names: A list of strings representing the names of the agents to be retrieved.

        Returns:
            A list of Agent objects corresponding to the given names.
        """
        return [self.get_agent_by_name(agent_name) for agent_name in agent_names]

    def get_agent_ids(self):
        """
        Retrieves the IDs of all agents currently in the agency.

        Returns:
            List[str]: A list containing the unique IDs of all agents.
        """
        return [agent.id for agent in self.agents]

    def get_agent_names(self):
        """
        Retrieves the names of all agents in the agency.

        Returns:
            List[str]: A list of names of all agents currently part of the agency.
        """
        return [agent.name for agent in self.agents]

    def get_recipient_names(self):
        """
        Retrieves the names of all agents in the agency.

        Returns:
            A list of strings, where each string is the name of an agent in the agency.
        """
        return [agent.name for agent in self.agents]

    def get_class_folder_path(self):
        """
        Retrieves the absolute path of the directory containing the class file.

        Returns:
            str: The absolute path of the directory where the class file is located.
        """
        return os.path.abspath(os.path.dirname(inspect.getfile(self.__class__)))<|MERGE_RESOLUTION|>--- conflicted
+++ resolved
@@ -110,15 +110,9 @@
         Launches a Gradio-based demo interface for the agency chatbot.
 
         Parameters:
-<<<<<<< HEAD
             height (int, optional): The height of the chatbot widget in the Gradio interface. Default is 600.
             dark_mode (bool, optional): Flag to determine if the interface should be displayed in dark mode. Default is True.
-
-=======
-        height (int, optional): The height of the chatbot widget in the Gradio interface. Default is 600.
-        dark_mode (bool, optional): Flag to determine if the interface should be displayed in dark mode. Default is True.
-        share (bool, optional): Flag to determine if the interface should be shared publicly. Default is False.
->>>>>>> 547a9e8a
+            share (bool, optional): Flag to determine if the interface should be shared publicly. Default is False.
         This method sets up and runs a Gradio interface, allowing users to interact with the agency's chatbot. It includes a text input for the user's messages and a chatbot interface for displaying the conversation. The method handles user input and chatbot responses, updating the interface dynamically.
         """
         try:
